<?php

/*
 * This file is part of the overtrue/socialite.
 *
 * (c) overtrue <i@overtrue.me>
 *
 * This source file is subject to the MIT license that is bundled
 * with this source code in the file LICENSE.
 */

namespace Overtrue\Socialite\Providers;

use GuzzleHttp\Client;
use GuzzleHttp\ClientInterface;
use Overtrue\Socialite\AccessToken;
use Overtrue\Socialite\AccessTokenInterface;
use Overtrue\Socialite\AuthorizeFailedException;
use Overtrue\Socialite\InvalidStateException;
use Overtrue\Socialite\ProviderInterface;
use Symfony\Component\HttpFoundation\RedirectResponse;
use Symfony\Component\HttpFoundation\Request;

/**
 * Class AbstractProvider.
 */
abstract class AbstractProvider implements ProviderInterface
{
    /**
     * Provider name.
     *
     * @var string
     */
    protected $name;

    /**
     * The HTTP request instance.
     *
     * @var \Symfony\Component\HttpFoundation\Request
     */
    protected $request;

    /**
     * The client ID.
     *
     * @var string
     */
    protected $clientId;

    /**
     * The client secret.
     *
     * @var string
     */
    protected $clientSecret;

    /**
     * @var \Overtrue\Socialite\AccessTokenInterface
     */
    protected $accessToken;

    /**
     * The redirect URL.
     *
     * @var string
     */
    protected $redirectUrl;

    /**
     * The custom parameters to be sent with the request.
     *
     * @var array
     */
    protected $parameters = [];

    /**
     * The scopes being requested.
     *
     * @var array
     */
    protected $scopes = [];

    /**
     * The separating character for the requested scopes.
     *
     * @var string
     */
    protected $scopeSeparator = ',';

    /**
     * The type of the encoding in the query.
     *
     * @var int Can be either PHP_QUERY_RFC3986 or PHP_QUERY_RFC1738
     */
    protected $encodingType = PHP_QUERY_RFC1738;

    /**
     * Indicates if the session state should be utilized.
     *
     * @var bool
     */
    protected $stateless = false;

    /**
     * The options for guzzle\client.
     *
     * @var array
     */
    protected static $guzzleOptions = ['http_errors' => false];

    /**
     * Create a new provider instance.
     *
     * @param \Symfony\Component\HttpFoundation\Request $request
     * @param string                                    $clientId
     * @param string                                    $clientSecret
     * @param string|null                               $redirectUrl
     */
    public function __construct(Request $request, $clientId, $clientSecret, $redirectUrl = null)
    {
        $this->request = $request;
        $this->clientId = $clientId;
        $this->clientSecret = $clientSecret;
        $this->redirectUrl = $redirectUrl;
    }

    /**
     * Get the authentication URL for the provider.
     *
     * @param string $state
     *
     * @return string
     */
    abstract protected function getAuthUrl($state);

    /**
     * Get the token URL for the provider.
     *
     * @return string
     */
    abstract protected function getTokenUrl();

    /**
     * Get the raw user for the given access token.
     *
     * @param \Overtrue\Socialite\AccessTokenInterface $token
     *
     * @return array
     */
    abstract protected function getUserByToken(AccessTokenInterface $token);

    /**
     * Map the raw user array to a Socialite User instance.
     *
     * @param array $user
     *
     * @return \Overtrue\Socialite\User
     */
    abstract protected function mapUserToObject(array $user);

    /**
     * Redirect the user of the application to the provider's authentication screen.
     *
     * @param string $redirectUrl
     *
     * @return \Symfony\Component\HttpFoundation\RedirectResponse
     */
    public function redirect($redirectUrl = null)
    {
        $state = null;

        if (!is_null($redirectUrl)) {
            $this->redirectUrl = $redirectUrl;
        }

        if ($this->usesState()) {
            $state = $this->makeState();
        }

        return new RedirectResponse($this->getAuthUrl($state));
    }

    /**
     * {@inheritdoc}
     */
    public function user(AccessTokenInterface $token = null)
    {
        if (is_null($token) && $this->hasInvalidState()) {
            throw new InvalidStateException();
        }

        $token = $token ?: $this->getAccessToken($this->getCode());

        $user = $this->getUserByToken($token);

        $user = $this->mapUserToObject($user)->merge(['original' => $user]);

        return $user->setToken($token)->setProviderName($this->getName());
    }

    /**
     * Set redirect url.
     *
     * @param string $redirectUrl
     *
     * @return $this
     */
    public function setRedirectUrl($redirectUrl)
    {
        $this->redirectUrl = $redirectUrl;

        return $this;
    }

    /**
     * Set redirect url.
     *
     * @param string $redirectUrl
     *
     * @return $this
     */
    public function withRedirectUrl($redirectUrl)
    {
        $this->redirectUrl = $redirectUrl;

        return $this;
    }

    /**
     * Return the redirect url.
     *
     * @return string
     */
    public function getRedirectUrl()
    {
        return $this->redirectUrl;
    }

    /**
     * @param \Overtrue\Socialite\AccessTokenInterface $accessToken
     *
     * @return $this
     */
    public function setAccessToken(AccessTokenInterface $accessToken)
    {
        $this->accessToken = $accessToken;

        return $this;
    }

    /**
     * Get the access token for the given code.
     *
     * @param string $code
     *
     * @return \Overtrue\Socialite\AccessTokenInterface
     */
    public function getAccessToken($code)
    {
        if ($this->accessToken) {
            return $this->accessToken;
        }

        $postKey = (1 === version_compare(ClientInterface::VERSION, '6')) ? 'form_params' : 'body';

        $response = $this->getHttpClient()->post($this->getTokenUrl(), [
            'headers' => ['Accept' => 'application/json'],
            $postKey => $this->getTokenFields($code),
        ]);

        return $this->parseAccessToken($response->getBody());
    }

    /**
     * Set the scopes of the requested access.
     *
     * @param array $scopes
     *
     * @return $this
     */
    public function scopes(array $scopes)
    {
        $this->scopes = $scopes;

        return $this;
    }

    /**
     * Set the request instance.
     *
     * @param Request $request
     *
     * @return $this
     */
    public function setRequest(Request $request)
    {
        $this->request = $request;

        return $this;
    }

    /**
     * Get the request instance.
     *
     * @return \Symfony\Component\HttpFoundation\Request
     */
    public function getRequest()
    {
        return $this->request;
    }

    /**
     * Indicates that the provider should operate as stateless.
     *
     * @return $this
     */
    public function stateless()
    {
        $this->stateless = true;

        return $this;
    }

    /**
     * Set the custom parameters of the request.
     *
     * @param array $parameters
     *
     * @return $this
     */
    public function with(array $parameters)
    {
        $this->parameters = $parameters;

        return $this;
    }

    /**
<<<<<<< HEAD
     * @return string
     *
=======
>>>>>>> 7dc2d621
     * @throws \ReflectionException
     *
     * @return string
     */
    public function getName()
    {
        if (empty($this->name)) {
            $this->name = strstr((new \ReflectionClass(get_class($this)))->getShortName(), 'Provider', true);
        }

        return $this->name;
    }

    /**
     * Get the authentication URL for the provider.
     *
     * @param string $url
     * @param string $state
     *
     * @return string
     */
    protected function buildAuthUrlFromBase($url, $state)
    {
        return $url.'?'.http_build_query($this->getCodeFields($state), '', '&', $this->encodingType);
    }

    /**
     * Get the GET parameters for the code request.
     *
     * @param string|null $state
     *
     * @return array
     */
    protected function getCodeFields($state = null)
    {
        $fields = array_merge([
            'client_id' => $this->clientId,
            'redirect_uri' => $this->redirectUrl,
            'scope' => $this->formatScopes($this->scopes, $this->scopeSeparator),
            'response_type' => 'code',
        ], $this->parameters);

        if ($this->usesState()) {
            $fields['state'] = $state;
        }

        return $fields;
    }

    /**
     * Format the given scopes.
     *
     * @param array  $scopes
     * @param string $scopeSeparator
     *
     * @return string
     */
    protected function formatScopes(array $scopes, $scopeSeparator)
    {
        return implode($scopeSeparator, $scopes);
    }

    /**
     * Determine if the current request / session has a mismatching "state".
     *
     * @return bool
     */
    protected function hasInvalidState()
    {
        if ($this->isStateless()) {
            return false;
        }

        $state = $this->request->getSession()->get('state');

        return !(strlen($state) > 0 && $this->request->get('state') === $state);
    }

    /**
     * Get the POST fields for the token request.
     *
     * @param string $code
     *
     * @return array
     */
    protected function getTokenFields($code)
    {
        return [
            'client_id' => $this->clientId,
            'client_secret' => $this->clientSecret,
            'code' => $code,
            'redirect_uri' => $this->redirectUrl,
        ];
    }

    /**
     * Get the access token from the token response body.
     *
     * @param \Psr\Http\Message\StreamInterface|array $body
     *
     * @return \Overtrue\Socialite\AccessTokenInterface
     */
    protected function parseAccessToken($body)
    {
        if (!is_array($body)) {
            $body = json_decode($body, true);
        }

        if (empty($body['access_token'])) {
            throw new AuthorizeFailedException('Authorize Failed: '.json_encode($body, JSON_UNESCAPED_UNICODE), $body);
        }

        return new AccessToken($body);
    }

    /**
     * Get the code from the request.
     *
     * @return string
     */
    protected function getCode()
    {
        return $this->request->get('code');
    }

    /**
     * Get a fresh instance of the Guzzle HTTP client.
     *
     * @return \GuzzleHttp\Client
     */
    protected function getHttpClient()
    {
        return new Client(self::$guzzleOptions);
    }

    /**
     * Set options for Guzzle HTTP client.
     *
     * @param array $config
     *
     * @return array
     */
    public static function setGuzzleOptions($config = [])
    {
        return self::$guzzleOptions = $config;
    }

    /**
     * Determine if the provider is operating with state.
     *
     * @return bool
     */
    protected function usesState()
    {
        return !$this->stateless;
    }

    /**
     * Determine if the provider is operating as stateless.
     *
     * @return bool
     */
    protected function isStateless()
    {
        return !$this->request->hasSession() || $this->stateless;
    }

    /**
     * Return array item by key.
     *
     * @param array  $array
     * @param string $key
     * @param mixed  $default
     *
     * @return mixed
     */
    protected function arrayItem(array $array, $key, $default = null)
    {
        if (is_null($key)) {
            return $array;
        }

        if (isset($array[$key])) {
            return $array[$key];
        }

        foreach (explode('.', $key) as $segment) {
            if (!is_array($array) || !array_key_exists($segment, $array)) {
                return $default;
            }

            $array = $array[$segment];
        }

        return $array;
    }

    /**
     * Put state to session storage and return it.
     *
     * @return string|bool
     */
    protected function makeState()
    {
        if (!$this->request->hasSession()) {
            return false;
        }

        $state = sha1(uniqid(mt_rand(1, 1000000), true));
        $this->request->getSession()->set('state', $state);

        return $state;
    }
}<|MERGE_RESOLUTION|>--- conflicted
+++ resolved
@@ -336,11 +336,6 @@
     }
 
     /**
-<<<<<<< HEAD
-     * @return string
-     *
-=======
->>>>>>> 7dc2d621
      * @throws \ReflectionException
      *
      * @return string
